[tool.poetry]
name = "cwms-python"
<<<<<<< HEAD
version = "0.5.4"
=======
version = "0.5.3"
>>>>>>> 108399ce
packages = [
    { include = "cwms" },
]
description = "Corps water managerment systems (CWMS) REST API for Data Retrieval of USACE water data"
readme = "README.md"
license = "LICENSE"
keywords = ["USACE", "water data"]
authors = ["Eric Novotny <eric.v.novotny@usace.army.mil>"]

[tool.poetry.dependencies]
python = "^3.9"
pandas = "^2.1.3"
requests-toolbelt = "^1.0.0"
requests = "^2.31.0"

[tool.poetry.group.dev.dependencies]
black = "^24.2.0"
isort = "^5.13.2"
mypy = "^1.9.0"
pre-commit = "^3.6.2"
pytest = "^8.1.1"
requests-mock = "^1.11.0"
pytest-cov = "^4.1.0"
pandas-stubs = "^2.2.1.240316"
types-requests = "^2.31.0.20240311"
yamlfix = "^1.16.0"

[build-system]
requires = ["poetry-core"]
build-backend = "poetry.core.masonry.api"

[tool.isort]
profile = "black"

[tool.yamlfix]
comments_min_spaces_from_content = 1
whitelines = 1
explicit_start = false
preserve_quotes = true<|MERGE_RESOLUTION|>--- conflicted
+++ resolved
@@ -1,10 +1,8 @@
 [tool.poetry]
 name = "cwms-python"
-<<<<<<< HEAD
+
 version = "0.5.4"
-=======
-version = "0.5.3"
->>>>>>> 108399ce
+
 packages = [
     { include = "cwms" },
 ]
