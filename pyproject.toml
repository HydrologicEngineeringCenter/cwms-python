[tool.poetry]
name = "cwms-python"
repository = "https://github.com/HydrologicEngineeringCenter/cwms-python"
<<<<<<< HEAD
version = "0.7.0"
=======

version = "0.6.5"
>>>>>>> b4e17eba


packages = [
    { include = "cwms" },
]
description = "Corps water management systems (CWMS) REST API for Data Retrieval of USACE water data"
readme = "README.md"
license = "LICENSE"
keywords = ["USACE", "water data", "CWMS"]
authors = ["Eric Novotny <eric.v.novotny@usace.army.mil>"]

[tool.poetry.dependencies]
python = "^3.9"
pandas = "^2.1.3"
requests-toolbelt = "^1.0.0"
requests = "^2.31.0"

[tool.poetry.group.dev.dependencies]
black = "^24.2.0"
isort = "^5.13.2"
mypy = "^1.9.0"
pre-commit = "^3.6.2"
pytest = "^8.1.1"
requests-mock = "^1.11.0"
pytest-cov = "^4.1.0"
pandas-stubs = "^2.2.1.240316"
types-requests = "^2.31.0.20240311"
yamlfix = "^1.16.0"

[build-system]
requires = ["poetry-core"]
build-backend = "poetry.core.masonry.api"

[tool.isort]
profile = "black"

[tool.yamlfix]
comments_min_spaces_from_content = 1
whitelines = 1
explicit_start = false
preserve_quotes = true<|MERGE_RESOLUTION|>--- conflicted
+++ resolved
@@ -1,12 +1,8 @@
 [tool.poetry]
 name = "cwms-python"
 repository = "https://github.com/HydrologicEngineeringCenter/cwms-python"
-<<<<<<< HEAD
+
 version = "0.7.0"
-=======
-
-version = "0.6.5"
->>>>>>> b4e17eba
 
 
 packages = [
