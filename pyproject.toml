[tool.poetry]
name = "cwms-python"
repository = "https://github.com/HydrologicEngineeringCenter/cwms-python"
<<<<<<< HEAD
version = "0.6.4"
=======
version = "0.6.3"
>>>>>>> 7a7535c5

packages = [
    { include = "cwms" },
]
description = "Corps water management systems (CWMS) REST API for Data Retrieval of USACE water data"
readme = "README.md"
license = "LICENSE"
keywords = ["USACE", "water data", "CWMS"]
authors = ["Eric Novotny <eric.v.novotny@usace.army.mil>"]

[tool.poetry.dependencies]
python = "^3.9"
pandas = "^2.1.3"
requests-toolbelt = "^1.0.0"
requests = "^2.31.0"

[tool.poetry.group.dev.dependencies]
black = "^24.2.0"
isort = "^5.13.2"
mypy = "^1.9.0"
pre-commit = "^3.6.2"
pytest = "^8.1.1"
requests-mock = "^1.11.0"
pytest-cov = "^4.1.0"
pandas-stubs = "^2.2.1.240316"
types-requests = "^2.31.0.20240311"
yamlfix = "^1.16.0"

[build-system]
requires = ["poetry-core"]
build-backend = "poetry.core.masonry.api"

[tool.isort]
profile = "black"

[tool.yamlfix]
comments_min_spaces_from_content = 1
whitelines = 1
explicit_start = false
preserve_quotes = true<|MERGE_RESOLUTION|>--- conflicted
+++ resolved
@@ -1,11 +1,9 @@
 [tool.poetry]
 name = "cwms-python"
 repository = "https://github.com/HydrologicEngineeringCenter/cwms-python"
-<<<<<<< HEAD
+
 version = "0.6.4"
-=======
-version = "0.6.3"
->>>>>>> 7a7535c5
+
 
 packages = [
     { include = "cwms" },
