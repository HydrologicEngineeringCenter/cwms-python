--- conflicted
+++ resolved
@@ -155,11 +155,7 @@
             not specified, any required time window ends at the current time. Any timezone
             information should be passed within the datetime object. If no timezone information
             is given, default will be UTC.
-<<<<<<< HEAD
         page_size: int, optional, default is 300000: Specifies the number of records to obtain in
-=======
-        page_size: int, optional, default is 5000000: Specifies the number of records to obtain in
->>>>>>> 23cd854c
             a single call.
         version_date: datetime, optional, default is None
             Version date of time series values being requested. If this field is not specified and
