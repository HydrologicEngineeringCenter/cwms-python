--- conflicted
+++ resolved
@@ -8,24 +8,15 @@
 from typing import Optional
 
 import cwms._constants as constants
-<<<<<<< HEAD
 import requests
 from cwms.core import CwmsApiSession
 from cwms.core import _CwmsBase
-from cwms.utils import queryCDA
-from cwms.utils import raise_for_status
-
+from cwms.utils import queryCDA, raise_for_status
 
 class TextTsMode(Enum):
     REGULAR = auto(),
     STANDARD = auto(),
     ALL = auto()
-=======
-from cwms.core import CwmsApiSession, _CwmsBase
-from cwms.types import JSON
-from cwms.utils import queryCDA, raise_for_status
->>>>>>> e7deebe0
-
 
 class DeleteMethod(Enum):
     DELETE_ALL = auto()
@@ -127,7 +118,6 @@
 
         return queryCDA(self, end_point, params, headers)
 
-<<<<<<< HEAD
     def retrieve_large_clob(self, url):
         """
         Retrieves large clob data from CWMS data api
@@ -141,11 +131,6 @@
 
     def store_text_ts_json(self, data: dict,
                            replace_all: bool = False) -> None:
-=======
-    def store_text_ts_json(
-        self, data: JSON, replace_all: Optional[bool] = False
-    ) -> None:
->>>>>>> e7deebe0
         """
         This method is used to store a text time series through CWMS Data API.
 
