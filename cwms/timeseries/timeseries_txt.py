#  Copyright (c) 2024
#  United States Army Corps of Engineers - Hydrologic Engineering Center (USACE/HEC)
#  All Rights Reserved.  USACE PROPRIETARY/CONFIDENTIAL.
#  Source may not be released without written approval from HEC

from datetime import datetime
from enum import Enum, auto
from typing import Optional

import requests
<<<<<<< HEAD

import cwms.api as api
from cwms.types import JSON, Data


=======

import cwms._constants as constants
from cwms.core import CwmsApiSession, _CwmsBase
from cwms.types import JSON
from cwms.utils import queryCDA, raise_for_status


>>>>>>> 9a0e9b0b
class DeleteMethod(Enum):
    DELETE_ALL = auto()
    DELETE_KEY = auto()
    DELETE_DATA = auto()


def get_text_timeseries(
    timeseries_id: str,
    office_id: str,
    begin: datetime,
    end: datetime,
    version_date: Optional[datetime] = None,
) -> Data:
    """
    Parameters
    ----------
    timeseries_id : str
        The ID of the timeseries.
    office_id : str
        The ID of the office.
    begin : datetime
        The start date and time of the time range.
        If the datetime has a timezone it will be used,
        otherwise it is assumed to be in UTC.
    end : datetime
        The end date and time of the time range.
        If the datetime has a timezone it will be used,
        otherwise it is assumed to be in UTC.
    version_date : datetime, optional
        The time series date version to retrieve. If not supplied,
        the maximum date version for each time step in the retrieval
        window will be returned.
    Returns
    -------
    response : dict
        the JSON response from CWMS Data API.

    Raises
    ------
    ValueError
        If any of timeseries_id, office_id, begin, or end is None.
    ClientError
        If a 400 range error code response is returned from the server.
    NoDataFoundError
        If a 404 range error code response is returned from the server.
    ServerError
        If a 500 range error code response is returned from the server.
    """

    if timeseries_id is None:
        raise ValueError("Retrieve text timeseries requires an id")
    if office_id is None:
        raise ValueError("Retrieve text timeseries requires an office")
    if begin is None:
        raise ValueError("Retrieve text timeseries requires a time window")
    if end is None:
        raise ValueError("Retrieve text timeseries requires a time window")

    endpoint = "timeseries/text"
    version_date_str = version_date.isoformat() if version_date else None
    params = {
        "office": office_id,
        "name": timeseries_id,
        "begin": begin.isoformat(),
        "end": end.isoformat(),
        "version-date": version_date_str,
    }

    response = api.get(endpoint, params)
    return Data(response)


def get_large_clob(url: str, encoding: str = "utf-8") -> str:
    """
    Retrieves large clob data greater than 64kb from CWMS data api
    :param url: str
        Url used in query by CDA
    :param encoding: str, optional
        Encoding used to decode text data. Default utf-8
    :return: str
        Large text data
    """
    response = requests.get(url)
    return response.content.decode(encoding)


def store_text_timeseries(data: JSON, replace_all: bool = False) -> None:
    """
    This method is used to store a text time series through CWMS Data API.

    Parameters
    ----------
    data : dict
        A dictionary representing the JSON data to be stored.
        If the `data` value is None, a `ValueError` will be raised.
    replace_all : str, optional
        Default is `False`.

    Returns
    -------
    None

    Raises
    ------
    ValueError
        If either dict is None.
    ClientError
        If a 400 range error code response is returned from the server.
    NoDataFoundError
        If a 404 range error code response is returned from the server.
    ServerError
        If a 500 range error code response is returned from the server.
    """

<<<<<<< HEAD
    if dict is None:
        raise ValueError(
            "Cannot store a text time series without a JSON data dictionary"
=======
    _TEXT_TS_ENDPOINT = "timeseries/text"
    _STD_TEXT_ENDPOINT = f"{_TEXT_TS_ENDPOINT}/standard-text-id"

    def __init__(self, cwms_api_session: CwmsApiSession):
        """
        Initialize the class.

        Parameters
        ----------
        cwms_api_session : CwmsApiSession
            The CWMS API session object.

        """
        super().__init__(cwms_api_session)

    def retrieve_text_ts_json(
        self,
        timeseries_id: str,
        office_id: str,
        begin: datetime,
        end: datetime,
        version_date: Optional[datetime] = None,
    ) -> JSON:
        """
        Parameters
        ----------
        timeseries_id : str
            The ID of the timeseries.
        office_id : str
            The ID of the office.
        begin : datetime
            The start date and time of the time range.
            If the datetime has a timezone it will be used,
            otherwise it is assumed to be in UTC.
        end : datetime
            The end date and time of the time range.
            If the datetime has a timezone it will be used,
            otherwise it is assumed to be in UTC.
        version_date : datetime, optional
            The time series date version to retrieve. If not supplied,
            the maximum date version for each time step in the retrieval
            window will be returned.

        Returns
        -------
        response : dict
            the JSON response from CWMS Data API.

        Raises
        ------
        ValueError
            If any of timeseries_id, office_id, begin, or end is None.
        ClientError
            If a 400 range error code response is returned from the server.
        NoDataFoundError
            If a 404 range error code response is returned from the server.
        ServerError
            If a 500 range error code response is returned from the server.
        """

        if timeseries_id is None:
            raise ValueError("Retrieve text timeseries requires an id")
        if office_id is None:
            raise ValueError("Retrieve text timeseries requires an office")
        if begin is None:
            raise ValueError("Retrieve text timeseries requires a time window")
        if end is None:
            raise ValueError("Retrieve text timeseries requires a time window")

        end_point = CwmsTextTs._TEXT_TS_ENDPOINT
        version_date_str = version_date.isoformat() if version_date else ""
        params = {
            constants.OFFICE_PARAM: office_id,
            constants.NAME: timeseries_id,
            constants.BEGIN: begin.isoformat(),
            constants.END: end.isoformat(),
            constants.VERSION_DATE: version_date_str,
        }

        headers = {"Accept": constants.HEADER_JSON_V2}

        return queryCDA(self, end_point, params, headers)

    def retrieve_large_clob(self, url: str, encoding: str = "utf-8") -> str:
        """
        Retrieves large clob data greater than 64kb from CWMS data api
        :param url: str
            Url used in query by CDA
        :param encoding: str, optional
            Encoding used to decode text data. Default utf-8
        :return: str
            Large text data
        """
        response = requests.get(url)
        return response.content.decode(encoding)

    def store_text_ts_json(
        self, data: JSON, replace_all: Optional[bool] = False
    ) -> None:
        """
        This method is used to store a text time series through CWMS Data API.

        Parameters
        ----------
        data : dict
            A dictionary representing the JSON data to be stored.
            If the `data` value is None, a `ValueError` will be raised.
        replace_all : str, optional
            Default is `False`.

        Returns
        -------
        None

        Raises
        ------
        ValueError
            If either dict is None.
        ClientError
            If a 400 range error code response is returned from the server.
        NoDataFoundError
            If a 404 range error code response is returned from the server.
        ServerError
            If a 500 range error code response is returned from the server.
        """
        if data is None:
            raise ValueError(
                "Cannot store a text time series without a JSON data dictionary"
            )
        end_point = CwmsTextTs._TEXT_TS_ENDPOINT

        params = {"replace-all": replace_all}
        headers = {"Content-Type": constants.HEADER_JSON_V2}
        response = self.get_session().post(
            end_point, params=params, headers=headers, data=json.dumps(data)
        )
        raise_for_status(response)

    def delete_text_ts(
        self,
        timeseries_id: str,
        office_id: str,
        begin: datetime,
        end: datetime,
        version_date: Optional[datetime] = None,
        text_mask: Optional[str] = "*",
    ) -> None:
        """
        Deletes text timeseries data with the given ID and office ID and time range.

        Parameters
        ----------
        timeseries_id : str
            The ID of the text time series data to be deleted.
        office_id : str
            The ID of the office that the text time series belongs to.
        begin : datetime
            The start date and time of the time range.
            If the datetime has a timezone it will be used,
            otherwise it is assumed to be in UTC.
        end : datetime
            The end date and time of the time range.
            If the datetime has a timezone it will be used,
            otherwise it is assumed to be in UTC.
        version_date : datetime, optional
            The time series date version to retrieve. If not supplied,
            the maximum date version for each time step in the retrieval
            window will be deleted.
        text_mask : str, optional
            The standard text pattern to match.
            Use glob-style wildcard characters instead of sql-style wildcard
            characters for pattern matching.
            For StandardTextTimeSeries this should be the Standard_Text_Id
            (such as 'E' for ESTIMATED)
            Default value is `"*"`

        Returns
        -------
        None

        Raises
        ------
        ValueError
            If any of timeseries_id, office_id, begin, or end is None.
        ClientError
            If a 400 range error code response is returned from the server.
        NoDataFoundError
            If a 404 range error code response is returned from the server.
        ServerError
            If a 500 range error code response is returned from the server.
        """
        if timeseries_id is None:
            raise ValueError("Deleting text timeseries requires an id")
        if office_id is None:
            raise ValueError("Deleting text timeseries requires an office")
        if begin is None:
            raise ValueError("Deleting text timeseries requires a time window")
        if end is None:
            raise ValueError("Deleting text timeseries requires a time window")
        end_point = f"{CwmsTextTs._TEXT_TS_ENDPOINT}/{timeseries_id}"

        version_date_str = version_date.isoformat() if version_date else ""
        params = {
            constants.OFFICE_PARAM: office_id,
            constants.BEGIN: begin.isoformat(),
            constants.END: end.isoformat(),
            constants.VERSION_DATE: version_date_str,
            "text-mask": text_mask,
        }
        headers = {"Content-Type": constants.HEADER_JSON_V2}
        response = self.get_session().delete(end_point, params=params, headers=headers)
        raise_for_status(response)

    def retrieve_std_txt_cat_json(
        self, text_id_mask: Optional[str] = None, office_id_mask: Optional[str] = None
    ) -> JSON:
        """
        Retrieves standard text catalog for the given ID and office ID filters.

        Parameters
        ----------
        text_id_mask : str
            The ID filter of the standard text value to retrieve.
        office_id_mask : str
            The ID filter of the office that the standard text belongs to.

        Returns
        -------
        response : dict
            the JSON response from CWMS Data API.

        Raises
        ------
        ClientError
            If a 400 range error code response is returned from the server.
        NoDataFoundError
            If a 404 range error code response is returned from the server.
        ServerError
            If a 500 range error code response is returned from the server.
        """

        params = {"text-id-mask": text_id_mask, "office-id-mask": office_id_mask}
        headers = {"Accept": constants.HEADER_JSON_V2}
        end_point = f"{CwmsTextTs._STD_TEXT_ENDPOINT}"
        return queryCDA(self, end_point, params, headers)

    def retrieve_std_txt_json(self, text_id: str, office_id: str) -> JSON:
        """
        Retrieves standard text for the given ID and office ID.

        Parameters
        ----------
        text_id : str
            The ID of the standard text value to retrieve.
        office_id : str
            The ID of the office that the standard text belongs to.

        Returns
        -------
        response : dict
            the JSON response from CWMS Data API.

        Raises
        ------
        ValueError
            If any of timeseries_id, office_id, begin, or end is None.
        ClientError
            If a 400 range error code response is returned from the server.
        NoDataFoundError
            If a 404 range error code response is returned from the server.
        ServerError
            If a 500 range error code response is returned from the server.
        """
        if text_id is None:
            raise ValueError("Retrieving standard text requires an id")
        if office_id is None:
            raise ValueError("Retrieving standard timeseries requires an office")

        params = {constants.OFFICE_PARAM: office_id}
        headers = {"Accept": constants.HEADER_JSON_V2}
        end_point = f"{CwmsTextTs._STD_TEXT_ENDPOINT}/{text_id}"
        return queryCDA(self, end_point, params, headers)

    def delete_std_txt(
        self, text_id: str, delete_method: DeleteMethod, office_id: str
    ) -> None:
        """
        Deletes standard text for the given ID and office ID.

        Parameters
        ----------
        text_id : str
            The ID of the standard text value to be deleted.
        office_id : str
            The ID of the office that the standard text belongs to.
        delete_method : str
            Delete method for the standard text id.
            DELETE_ALL - deletes the key and the value from the clob table
            DELETE_KEY - deletes the text id key, but leaves the value in the clob table
            DELETE_DATA - deletes the value from the clob table but leaves the text id key

        Returns
        -------
        None

        Raises
        ------
        ValueError
            If any of timeseries_id, office_id, begin, or end is None.
        ClientError
            If a 400 range error code response is returned from the server.
        NoDataFoundError
            If a 404 range error code response is returned from the server.
        ServerError
            If a 500 range error code response is returned from the server.
        """
        if text_id is None:
            raise ValueError("Deleting standard text requires an id")
        if office_id is None:
            raise ValueError("Deleting standard timeseries requires an office")
        if delete_method is None:
            raise ValueError("Deleting standard timeseries requires a delete method")

        params = {
            constants.OFFICE_PARAM: office_id,
            constants.METHOD: delete_method.name,
        }
        headers = {"Content-Type": constants.HEADER_JSON_V2}
        end_point = f"{CwmsTextTs._STD_TEXT_ENDPOINT}/{text_id}"
        response = self.get_session().delete(end_point, params=params, headers=headers)
        raise_for_status(response)

    def store_std_txt_json(self, data: JSON, fail_if_exists: bool = False) -> None:
        """
        This method is used to store a standard text value through CWMS Data API.

        Parameters
        ----------
        data : dict
            A dictionary representing the JSON data to be stored.
            If the `data` value is None, a `ValueError` will be raised.
        fail_if_exists : str, optional
            Throw a ClientError if the text id already exists.
            Default is `False`.

        Returns
        -------
        None

        Raises
        ------
        ValueError
            If either dict is None.
        ClientError
            If a 400 range error code response is returned from the server.
        NoDataFoundError
            If a 404 range error code response is returned from the server.
        ServerError
            If a 500 range error code response is returned from the server.
        """
        if data is None:
            raise ValueError(
                "Cannot store a standard text without a JSON data dictionary"
            )
        end_point = CwmsTextTs._STD_TEXT_ENDPOINT

        params = {"fail-if-exists": fail_if_exists}
        headers = {"Content-Type": constants.HEADER_JSON_V2}
        response = self.get_session().post(
            end_point, params=params, headers=headers, data=json.dumps(data)
>>>>>>> 9a0e9b0b
        )

    endpoint = "timeseries/text"
    params = {"replace-all": replace_all}

    return api.post(endpoint, data, params)


def delete_text_timeseries(
    timeseries_id: str,
    office_id: str,
    begin: datetime,
    end: datetime,
    version_date: Optional[datetime] = None,
    text_mask: str = "*",
) -> None:
    """
    Deletes text timeseries data with the given ID and office ID and time range.

    Parameters
    ----------
    timeseries_id : str
        The ID of the text time series data to be deleted.
    office_id : str
        The ID of the office that the text time series belongs to.
    begin : datetime
        The start date and time of the time range.
        If the datetime has a timezone it will be used,
        otherwise it is assumed to be in UTC.
    end : datetime
        The end date and time of the time range.
        If the datetime has a timezone it will be used,
        otherwise it is assumed to be in UTC.
    version_date : datetime, optional
        The time series date version to retrieve. If not supplied,
        the maximum date version for each time step in the retrieval
        window will be deleted.
    text_mask : str, optional
        The standard text pattern to match.
        Use glob-style wildcard characters instead of sql-style wildcard
        characters for pattern matching.
        For StandardTextTimeSeries this should be the Standard_Text_Id
        (such as 'E' for ESTIMATED)
        Default value is `"*"`

    Returns
    -------
    None

    Raises
    ------
    ValueError
        If any of timeseries_id, office_id, begin, or end is None.
    ClientError
        If a 400 range error code response is returned from the server.
    NoDataFoundError
        If a 404 range error code response is returned from the server.
    ServerError
        If a 500 range error code response is returned from the server.
    """

    if timeseries_id is None:
        raise ValueError("Deleting text timeseries requires an id")
    if office_id is None:
        raise ValueError("Deleting text timeseries requires an office")
    if begin is None:
        raise ValueError("Deleting text timeseries requires a time window")
    if end is None:
        raise ValueError("Deleting text timeseries requires a time window")

    endpoint = f"timeseries/text/{timeseries_id}"
    version_date_str = version_date.isoformat() if version_date else None
    params = {
        "office": office_id,
        "begin": begin.isoformat(),
        "end": end.isoformat(),
        "version-date": version_date_str,
        "text-mask": text_mask,
    }

    return api.delete(endpoint, params)


def get_standard_text_catalog(
    text_id_mask: Optional[str] = None, office_id_mask: Optional[str] = None
) -> Data:
    """
    Retrieves standard text catalog for the given ID and office ID filters.

    Parameters
    ----------
    text_id_mask : str
        The ID filter of the standard text value to retrieve.
    office_id_mask : str
        The ID filter of the office that the standard text belongs to.

    Returns
    -------
    response : dict
        the JSON response from CWMS Data API.

    Raises
    ------
    ClientError
        If a 400 range error code response is returned from the server.
    NoDataFoundError
        If a 404 range error code response is returned from the server.
    ServerError
        If a 500 range error code response is returned from the server.
    """

    endpoint = "timeseries/text/standard-text-id"
    params = {"text-id-mask": text_id_mask, "office-id-mask": office_id_mask}

    response = api.get(endpoint, params)
    return Data(response)


def get_standard_text(text_id: str, office_id: str) -> Data:
    """
    Retrieves standard text for the given ID and office ID.

    Parameters
    ----------
    text_id : str
        The ID of the standard text value to retrieve.
    office_id : str
        The ID of the office that the standard text belongs to.

    Returns
    -------
    response : dict
        the JSON response from CWMS Data API.

    Raises
    ------
    ValueError
        If any of timeseries_id, office_id, begin, or end is None.
    ClientError
        If a 400 range error code response is returned from the server.
    NoDataFoundError
        If a 404 range error code response is returned from the server.
    ServerError
        If a 500 range error code response is returned from the server.
    """

    if text_id is None:
        raise ValueError("Retrieving standard text requires an id")
    if office_id is None:
        raise ValueError("Retrieving standard timeseries requires an office")

    endpoint = f"timeseries/text/standard-text-id/{text_id}"
    params = {"office": office_id}

    response = api.get(endpoint, params)
    return Data(response)


def delete_standard_text(
    text_id: str, delete_method: DeleteMethod, office_id: str
) -> None:
    """
    Deletes standard text for the given ID and office ID.

    Parameters
    ----------
    text_id : str
        The ID of the standard text value to be deleted.
    office_id : str
        The ID of the office that the standard text belongs to.
    delete_method : str
        Delete method for the standard text id.
        DELETE_ALL - deletes the key and the value from the clob table
        DELETE_KEY - deletes the text id key, but leaves the value in the clob table
        DELETE_DATA - deletes the value from the clob table but leaves the text id key

    Returns
    -------
    None

    Raises
    ------
    ValueError
        If any of timeseries_id, office_id, begin, or end is None.
    ClientError
        If a 400 range error code response is returned from the server.
    NoDataFoundError
        If a 404 range error code response is returned from the server.
    ServerError
        If a 500 range error code response is returned from the server.
    """

    if text_id is None:
        raise ValueError("Deleting standard text requires an id")
    if office_id is None:
        raise ValueError("Deleting standard timeseries requires an office")
    if delete_method is None:
        raise ValueError("Deleting standard timeseries requires a delete method")

    endpoint = f"timeseries/text/standard-text-id/{text_id}"
    params = {"office": office_id, "method": delete_method.name}

    return api.delete(endpoint, params)


def store_standard_text(data: JSON, fail_if_exists: bool = False) -> None:
    """
    This method is used to store a standard text value through CWMS Data API.

    Parameters
    ----------
    data : dict
        A dictionary representing the JSON data to be stored.
        If the `data` value is None, a `ValueError` will be raised.
    fail_if_exists : str, optional
        Throw a ClientError if the text id already exists.
        Default is `False`.

    Returns
    -------
    None

    Raises
    ------
    ValueError
        If either dict is None.
    ClientError
        If a 400 range error code response is returned from the server.
    NoDataFoundError
        If a 404 range error code response is returned from the server.
    ServerError
        If a 500 range error code response is returned from the server.
    """

    if data is None:
        raise ValueError("Cannot store a standard text without a JSON data dictionary")

    endpoint = "timeseries/text/standard-text-id"
    params = {"fail-if-exists": fail_if_exists}

    return api.post(endpoint, data, params)<|MERGE_RESOLUTION|>--- conflicted
+++ resolved
@@ -8,21 +8,11 @@
 from typing import Optional
 
 import requests
-<<<<<<< HEAD
 
 import cwms.api as api
 from cwms.types import JSON, Data
 
 
-=======
-
-import cwms._constants as constants
-from cwms.core import CwmsApiSession, _CwmsBase
-from cwms.types import JSON
-from cwms.utils import queryCDA, raise_for_status
-
-
->>>>>>> 9a0e9b0b
 class DeleteMethod(Enum):
     DELETE_ALL = auto()
     DELETE_KEY = auto()
@@ -137,382 +127,9 @@
         If a 500 range error code response is returned from the server.
     """
 
-<<<<<<< HEAD
-    if dict is None:
+    if data is None:
         raise ValueError(
             "Cannot store a text time series without a JSON data dictionary"
-=======
-    _TEXT_TS_ENDPOINT = "timeseries/text"
-    _STD_TEXT_ENDPOINT = f"{_TEXT_TS_ENDPOINT}/standard-text-id"
-
-    def __init__(self, cwms_api_session: CwmsApiSession):
-        """
-        Initialize the class.
-
-        Parameters
-        ----------
-        cwms_api_session : CwmsApiSession
-            The CWMS API session object.
-
-        """
-        super().__init__(cwms_api_session)
-
-    def retrieve_text_ts_json(
-        self,
-        timeseries_id: str,
-        office_id: str,
-        begin: datetime,
-        end: datetime,
-        version_date: Optional[datetime] = None,
-    ) -> JSON:
-        """
-        Parameters
-        ----------
-        timeseries_id : str
-            The ID of the timeseries.
-        office_id : str
-            The ID of the office.
-        begin : datetime
-            The start date and time of the time range.
-            If the datetime has a timezone it will be used,
-            otherwise it is assumed to be in UTC.
-        end : datetime
-            The end date and time of the time range.
-            If the datetime has a timezone it will be used,
-            otherwise it is assumed to be in UTC.
-        version_date : datetime, optional
-            The time series date version to retrieve. If not supplied,
-            the maximum date version for each time step in the retrieval
-            window will be returned.
-
-        Returns
-        -------
-        response : dict
-            the JSON response from CWMS Data API.
-
-        Raises
-        ------
-        ValueError
-            If any of timeseries_id, office_id, begin, or end is None.
-        ClientError
-            If a 400 range error code response is returned from the server.
-        NoDataFoundError
-            If a 404 range error code response is returned from the server.
-        ServerError
-            If a 500 range error code response is returned from the server.
-        """
-
-        if timeseries_id is None:
-            raise ValueError("Retrieve text timeseries requires an id")
-        if office_id is None:
-            raise ValueError("Retrieve text timeseries requires an office")
-        if begin is None:
-            raise ValueError("Retrieve text timeseries requires a time window")
-        if end is None:
-            raise ValueError("Retrieve text timeseries requires a time window")
-
-        end_point = CwmsTextTs._TEXT_TS_ENDPOINT
-        version_date_str = version_date.isoformat() if version_date else ""
-        params = {
-            constants.OFFICE_PARAM: office_id,
-            constants.NAME: timeseries_id,
-            constants.BEGIN: begin.isoformat(),
-            constants.END: end.isoformat(),
-            constants.VERSION_DATE: version_date_str,
-        }
-
-        headers = {"Accept": constants.HEADER_JSON_V2}
-
-        return queryCDA(self, end_point, params, headers)
-
-    def retrieve_large_clob(self, url: str, encoding: str = "utf-8") -> str:
-        """
-        Retrieves large clob data greater than 64kb from CWMS data api
-        :param url: str
-            Url used in query by CDA
-        :param encoding: str, optional
-            Encoding used to decode text data. Default utf-8
-        :return: str
-            Large text data
-        """
-        response = requests.get(url)
-        return response.content.decode(encoding)
-
-    def store_text_ts_json(
-        self, data: JSON, replace_all: Optional[bool] = False
-    ) -> None:
-        """
-        This method is used to store a text time series through CWMS Data API.
-
-        Parameters
-        ----------
-        data : dict
-            A dictionary representing the JSON data to be stored.
-            If the `data` value is None, a `ValueError` will be raised.
-        replace_all : str, optional
-            Default is `False`.
-
-        Returns
-        -------
-        None
-
-        Raises
-        ------
-        ValueError
-            If either dict is None.
-        ClientError
-            If a 400 range error code response is returned from the server.
-        NoDataFoundError
-            If a 404 range error code response is returned from the server.
-        ServerError
-            If a 500 range error code response is returned from the server.
-        """
-        if data is None:
-            raise ValueError(
-                "Cannot store a text time series without a JSON data dictionary"
-            )
-        end_point = CwmsTextTs._TEXT_TS_ENDPOINT
-
-        params = {"replace-all": replace_all}
-        headers = {"Content-Type": constants.HEADER_JSON_V2}
-        response = self.get_session().post(
-            end_point, params=params, headers=headers, data=json.dumps(data)
-        )
-        raise_for_status(response)
-
-    def delete_text_ts(
-        self,
-        timeseries_id: str,
-        office_id: str,
-        begin: datetime,
-        end: datetime,
-        version_date: Optional[datetime] = None,
-        text_mask: Optional[str] = "*",
-    ) -> None:
-        """
-        Deletes text timeseries data with the given ID and office ID and time range.
-
-        Parameters
-        ----------
-        timeseries_id : str
-            The ID of the text time series data to be deleted.
-        office_id : str
-            The ID of the office that the text time series belongs to.
-        begin : datetime
-            The start date and time of the time range.
-            If the datetime has a timezone it will be used,
-            otherwise it is assumed to be in UTC.
-        end : datetime
-            The end date and time of the time range.
-            If the datetime has a timezone it will be used,
-            otherwise it is assumed to be in UTC.
-        version_date : datetime, optional
-            The time series date version to retrieve. If not supplied,
-            the maximum date version for each time step in the retrieval
-            window will be deleted.
-        text_mask : str, optional
-            The standard text pattern to match.
-            Use glob-style wildcard characters instead of sql-style wildcard
-            characters for pattern matching.
-            For StandardTextTimeSeries this should be the Standard_Text_Id
-            (such as 'E' for ESTIMATED)
-            Default value is `"*"`
-
-        Returns
-        -------
-        None
-
-        Raises
-        ------
-        ValueError
-            If any of timeseries_id, office_id, begin, or end is None.
-        ClientError
-            If a 400 range error code response is returned from the server.
-        NoDataFoundError
-            If a 404 range error code response is returned from the server.
-        ServerError
-            If a 500 range error code response is returned from the server.
-        """
-        if timeseries_id is None:
-            raise ValueError("Deleting text timeseries requires an id")
-        if office_id is None:
-            raise ValueError("Deleting text timeseries requires an office")
-        if begin is None:
-            raise ValueError("Deleting text timeseries requires a time window")
-        if end is None:
-            raise ValueError("Deleting text timeseries requires a time window")
-        end_point = f"{CwmsTextTs._TEXT_TS_ENDPOINT}/{timeseries_id}"
-
-        version_date_str = version_date.isoformat() if version_date else ""
-        params = {
-            constants.OFFICE_PARAM: office_id,
-            constants.BEGIN: begin.isoformat(),
-            constants.END: end.isoformat(),
-            constants.VERSION_DATE: version_date_str,
-            "text-mask": text_mask,
-        }
-        headers = {"Content-Type": constants.HEADER_JSON_V2}
-        response = self.get_session().delete(end_point, params=params, headers=headers)
-        raise_for_status(response)
-
-    def retrieve_std_txt_cat_json(
-        self, text_id_mask: Optional[str] = None, office_id_mask: Optional[str] = None
-    ) -> JSON:
-        """
-        Retrieves standard text catalog for the given ID and office ID filters.
-
-        Parameters
-        ----------
-        text_id_mask : str
-            The ID filter of the standard text value to retrieve.
-        office_id_mask : str
-            The ID filter of the office that the standard text belongs to.
-
-        Returns
-        -------
-        response : dict
-            the JSON response from CWMS Data API.
-
-        Raises
-        ------
-        ClientError
-            If a 400 range error code response is returned from the server.
-        NoDataFoundError
-            If a 404 range error code response is returned from the server.
-        ServerError
-            If a 500 range error code response is returned from the server.
-        """
-
-        params = {"text-id-mask": text_id_mask, "office-id-mask": office_id_mask}
-        headers = {"Accept": constants.HEADER_JSON_V2}
-        end_point = f"{CwmsTextTs._STD_TEXT_ENDPOINT}"
-        return queryCDA(self, end_point, params, headers)
-
-    def retrieve_std_txt_json(self, text_id: str, office_id: str) -> JSON:
-        """
-        Retrieves standard text for the given ID and office ID.
-
-        Parameters
-        ----------
-        text_id : str
-            The ID of the standard text value to retrieve.
-        office_id : str
-            The ID of the office that the standard text belongs to.
-
-        Returns
-        -------
-        response : dict
-            the JSON response from CWMS Data API.
-
-        Raises
-        ------
-        ValueError
-            If any of timeseries_id, office_id, begin, or end is None.
-        ClientError
-            If a 400 range error code response is returned from the server.
-        NoDataFoundError
-            If a 404 range error code response is returned from the server.
-        ServerError
-            If a 500 range error code response is returned from the server.
-        """
-        if text_id is None:
-            raise ValueError("Retrieving standard text requires an id")
-        if office_id is None:
-            raise ValueError("Retrieving standard timeseries requires an office")
-
-        params = {constants.OFFICE_PARAM: office_id}
-        headers = {"Accept": constants.HEADER_JSON_V2}
-        end_point = f"{CwmsTextTs._STD_TEXT_ENDPOINT}/{text_id}"
-        return queryCDA(self, end_point, params, headers)
-
-    def delete_std_txt(
-        self, text_id: str, delete_method: DeleteMethod, office_id: str
-    ) -> None:
-        """
-        Deletes standard text for the given ID and office ID.
-
-        Parameters
-        ----------
-        text_id : str
-            The ID of the standard text value to be deleted.
-        office_id : str
-            The ID of the office that the standard text belongs to.
-        delete_method : str
-            Delete method for the standard text id.
-            DELETE_ALL - deletes the key and the value from the clob table
-            DELETE_KEY - deletes the text id key, but leaves the value in the clob table
-            DELETE_DATA - deletes the value from the clob table but leaves the text id key
-
-        Returns
-        -------
-        None
-
-        Raises
-        ------
-        ValueError
-            If any of timeseries_id, office_id, begin, or end is None.
-        ClientError
-            If a 400 range error code response is returned from the server.
-        NoDataFoundError
-            If a 404 range error code response is returned from the server.
-        ServerError
-            If a 500 range error code response is returned from the server.
-        """
-        if text_id is None:
-            raise ValueError("Deleting standard text requires an id")
-        if office_id is None:
-            raise ValueError("Deleting standard timeseries requires an office")
-        if delete_method is None:
-            raise ValueError("Deleting standard timeseries requires a delete method")
-
-        params = {
-            constants.OFFICE_PARAM: office_id,
-            constants.METHOD: delete_method.name,
-        }
-        headers = {"Content-Type": constants.HEADER_JSON_V2}
-        end_point = f"{CwmsTextTs._STD_TEXT_ENDPOINT}/{text_id}"
-        response = self.get_session().delete(end_point, params=params, headers=headers)
-        raise_for_status(response)
-
-    def store_std_txt_json(self, data: JSON, fail_if_exists: bool = False) -> None:
-        """
-        This method is used to store a standard text value through CWMS Data API.
-
-        Parameters
-        ----------
-        data : dict
-            A dictionary representing the JSON data to be stored.
-            If the `data` value is None, a `ValueError` will be raised.
-        fail_if_exists : str, optional
-            Throw a ClientError if the text id already exists.
-            Default is `False`.
-
-        Returns
-        -------
-        None
-
-        Raises
-        ------
-        ValueError
-            If either dict is None.
-        ClientError
-            If a 400 range error code response is returned from the server.
-        NoDataFoundError
-            If a 404 range error code response is returned from the server.
-        ServerError
-            If a 500 range error code response is returned from the server.
-        """
-        if data is None:
-            raise ValueError(
-                "Cannot store a standard text without a JSON data dictionary"
-            )
-        end_point = CwmsTextTs._STD_TEXT_ENDPOINT
-
-        params = {"fail-if-exists": fail_if_exists}
-        headers = {"Content-Type": constants.HEADER_JSON_V2}
-        response = self.get_session().post(
-            end_point, params=params, headers=headers, data=json.dumps(data)
->>>>>>> 9a0e9b0b
         )
 
     endpoint = "timeseries/text"
