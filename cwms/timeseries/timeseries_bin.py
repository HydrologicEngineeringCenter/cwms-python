--- conflicted
+++ resolved
@@ -9,16 +9,9 @@
 
 import requests
 
-<<<<<<< HEAD
+
 import cwms.api as api
 from cwms.types import JSON, Data
-=======
-import cwms._constants as constants
-from cwms.core import CwmsApiSession, _CwmsBase
-from cwms.types import JSON
-from cwms.utils import queryCDA, raise_for_status
->>>>>>> 9a0e9b0b
-
 
 class DeleteMethod(Enum):
     DELETE_ALL = auto()
@@ -204,7 +197,6 @@
         If a 500 range error code response is returned from the server.
     """
 
-<<<<<<< HEAD
     if timeseries_id is None:
         raise ValueError("Deleting binary timeseries requires an id")
     if office_id is None:
@@ -224,220 +216,4 @@
         "version-date": version_date_str,
     }
 
-    return api.delete(endpoint, params=params)
-=======
-    _BIN_TS_ENDPOINT = "timeseries/binary"
-
-    def __init__(self, cwms_api_session: CwmsApiSession):
-        """
-        Initialize the class.
-
-        Parameters
-        ----------
-        cwms_api_session : CwmsApiSession
-            The CWMS API session object.
-
-        """
-        super().__init__(cwms_api_session)
-
-    def retrieve_bin_ts_json(
-        self,
-        timeseries_id: str,
-        office_id: str,
-        begin: datetime,
-        end: datetime,
-        version_date: Optional[datetime] = None,
-        bin_type_mask: Optional[str] = "*",
-    ) -> JSON:
-        """
-        Parameters
-        ----------
-        timeseries_id : str
-            The ID of the timeseries.
-        office_id : str
-            The ID of the office.
-        begin : datetime
-            The start date and time of the time range.
-            If the datetime has a timezone it will be used,
-            otherwise it is assumed to be in UTC.
-        end : datetime
-            The end date and time of the time range.
-            If the datetime has a timezone it will be used,
-            otherwise it is assumed to be in UTC.
-        version_date : datetime, optional
-            The time series date version to retrieve. If not supplied,
-            the maximum date version for each time step in the retrieval
-            window will be retrieved.
-        bin_type_mask : str, optional
-            The binary media type pattern to match.
-            Use glob-style wildcard characters instead of sql-style wildcard
-            characters for pattern matching.
-            Default value is `"*"`
-
-        Returns
-        -------
-        response : dict
-            the JSON response from CWMS Data API.
-
-        Raises
-        ------
-        ValueError
-            If any of timeseries_id, office_id, begin, or end is None.
-        ClientError
-            If a 400 range error code response is returned from the server.
-        NoDataFoundError
-            If a 404 range error code response is returned from the server.
-        ServerError
-            If a 500 range error code response is returned from the server.
-        """
-
-        if timeseries_id is None:
-            raise ValueError("Retrieve binary timeseries requires an id")
-        if office_id is None:
-            raise ValueError("Retrieve binary timeseries requires an office")
-        if begin is None:
-            raise ValueError("Retrieve binary timeseries requires a time window")
-        if end is None:
-            raise ValueError("Retrieve binary timeseries requires a time window")
-
-        end_point = CwmsBinTs._BIN_TS_ENDPOINT
-
-        version_date_str = version_date.isoformat() if version_date else ""
-        params = {
-            constants.OFFICE_PARAM: office_id,
-            constants.NAME: timeseries_id,
-            constants.BEGIN: begin.isoformat(),
-            constants.END: end.isoformat(),
-            constants.VERSION_DATE: version_date_str,
-            constants.BINARY_TYPE_MASK: bin_type_mask,
-        }
-
-        headers = {"Accept": constants.HEADER_JSON_V2}
-
-        return queryCDA(self, end_point, params, headers)
-
-    def retrieve_large_blob(self, url: str) -> bytes:
-        """
-        Retrieves large blob data greater than 64kb from CWMS data api
-        :param url: str
-            Url used in query by CDA
-        :return: bytes
-            Large binary data
-        """
-        response = requests.get(url)
-        return response.content
-
-    def store_bin_ts_json(self, data: JSON, replace_all: bool = False) -> None:
-        """
-        This method is used to store a binary time series through CWMS Data API.
-
-        Parameters
-        ----------
-        data : dict
-            A dictionary representing the JSON data to be stored.
-            If the `data` value is None, a `ValueError` will be raised.
-        replace_all : str, optional
-            Default is `False`.
-
-        Returns
-        -------
-        None
-
-        Raises
-        ------
-        ValueError
-            If either dict is None.
-        ClientError
-            If a 400 range error code response is returned from the server.
-        NoDataFoundError
-            If a 404 range error code response is returned from the server.
-        ServerError
-            If a 500 range error code response is returned from the server.
-        """
-        if data is None:
-            raise ValueError(
-                "Storing binary time series requires a JSON data dictionary"
-            )
-        end_point = CwmsBinTs._BIN_TS_ENDPOINT
-
-        params = {constants.REPLACE_ALL: replace_all}
-        headers = {"Content-Type": constants.HEADER_JSON_V2}
-        response = self.get_session().post(
-            end_point, params=params, headers=headers, data=json.dumps(data)
-        )
-        raise_for_status(response)
-
-    def delete_bin_ts(
-        self,
-        timeseries_id: str,
-        office_id: str,
-        begin: datetime,
-        end: datetime,
-        version_date: Optional[datetime] = None,
-        bin_type_mask: Optional[str] = "*",
-    ) -> None:
-        """
-        Deletes binary timeseries data with the given ID,
-        office ID and time range.
-
-        Parameters
-        ----------
-        timeseries_id : str
-            The ID of the binary time series data to be deleted.
-        office_id : str
-            The ID of the office that the binary time series belongs to.
-        begin : datetime
-            The start date and time of the time range.
-            If the datetime has a timezone it will be used,
-            otherwise it is assumed to be in UTC.
-        end : datetime
-            The end date and time of the time range.
-            If the datetime has a timezone it will be used,
-            otherwise it is assumed to be in UTC.
-        version_date : Optional[datetime]
-            The time series date version to retrieve. If not supplied,
-            the maximum date version for each time step in the retrieval
-            window will be deleted.
-        bin_type_mask : str, optional
-            The binary media type pattern to match.
-            Use glob-style wildcard characters instead of sql-style wildcard
-            characters for pattern matching.
-            Default value is `"*"`
-
-        Returns
-        -------
-        None
-
-        Raises
-        ------
-        ValueError
-            If any of timeseries_id, office_id, begin, or end is None.
-        ClientError
-            If a 400 range error code response is returned from the server.
-        NoDataFoundError
-            If a 404 range error code response is returned from the server.
-        ServerError
-            If a 500 range error code response is returned from the server.
-        """
-        if timeseries_id is None:
-            raise ValueError("Deleting binary timeseries requires an id")
-        if office_id is None:
-            raise ValueError("Deleting binary timeseries requires an office")
-        if begin is None:
-            raise ValueError("Deleting binary timeseries requires a time window")
-        if end is None:
-            raise ValueError("Deleting binary timeseries requires a time window")
-        end_point = f"{CwmsBinTs._BIN_TS_ENDPOINT}/{timeseries_id}"
-
-        version_date_str = version_date.isoformat() if version_date else ""
-        params = {
-            constants.OFFICE_PARAM: office_id,
-            constants.BEGIN: begin.isoformat(),
-            constants.END: end.isoformat(),
-            constants.VERSION_DATE: version_date_str,
-            constants.BINARY_TYPE_MASK: bin_type_mask,
-        }
-        headers = {"Content-Type": constants.HEADER_JSON_V2}
-        response = self.get_session().delete(end_point, params=params, headers=headers)
-        raise_for_status(response)
->>>>>>> 9a0e9b0b
+    return api.delete(endpoint, params=params)