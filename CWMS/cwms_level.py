--- conflicted
+++ resolved
@@ -25,7 +25,7 @@
 
 
 class CwmsLevel(_CwmsBase):
-<<<<<<< HEAD
+
     """
     `CwmsLevel` class
 
@@ -35,8 +35,6 @@
     -----
     Write operations require authentication
     """
-=======
->>>>>>> bdd926ad
     _SPECIFIED_LEVELS_ENDPOINT = "specified-levels"
     _LEVELS_ENDPOINT = "levels"
 
@@ -52,7 +50,7 @@
         """
         super().__init__(cwms_api_session)
 
-<<<<<<< HEAD
+
     def retrieve_specified_levels_json(self, specified_level_mask: str = "*", office_id: str = "*") -> dict:
         """
         Retrieve JSON data for multiple specified levels from CWMS Data API.
@@ -80,11 +78,7 @@
         ServerError
             If a 500 range error code response is returned from the server.
         """
-=======
-    def retrieve_specified_levels_json(
-        self, specified_level_mask: str = "*", office_id: str = "*"
-    ):
->>>>>>> bdd926ad
+
         end_point = CwmsLevel._SPECIFIED_LEVELS_ENDPOINT
 
         params = {OFFICE_PARAM: office_id,
@@ -170,7 +164,7 @@
             )
         end_point = CwmsLevel._SPECIFIED_LEVELS_ENDPOINT
 
-<<<<<<< HEAD
+
         params = {
             FAIL_IF_EXISTS: fail_if_exists
         }
@@ -190,14 +184,6 @@
             The ID of the specified level to be deleted. (str)
         office_id : str
             The ID of the office that the specified level belongs to. (str)
-=======
-        params = {FAIL_IF_EXISTS: fail_if_exists}
-        headers = {"Content-Type": HEADER_JSON_V2}
-        response = self.get_session().post(
-            end_point, params=params, headers=headers, data=json.dumps(data)
-        )
-        response.raise_for_status()
->>>>>>> bdd926ad
 
         Returns
         -------
@@ -237,7 +223,7 @@
         office_id : str
             The ID of the office associated with the specified level.
 
-<<<<<<< HEAD
+
         Returns
         -------
         None
@@ -253,11 +239,7 @@
         ServerError
             If a 500 range error code response is returned from the server.
         """
-=======
-    def update_specified_level(
-        self, old_specified_level_id: str, new_specified_level_id: str, office_id: str
-    ):
->>>>>>> bdd926ad
+
         if old_specified_level_id is None:
             raise ValueError(
                 "Cannot update a specified level without an old id")
@@ -364,7 +346,7 @@
         ValueError
             If `level_id`, `office_id`, or `effective_date` is None.
 
-<<<<<<< HEAD
+
         Raises
         ------
         ValueError
@@ -519,11 +501,3 @@
             "Accept": HEADER_JSON_V2
         }
         return queryCDA(self, end_point, params, headers, DICT_FORMAT, None)
-=======
-
-# retrieveLocationLevel
-# retrieveLocationLevels
-# storeLevel
-# deleteLevel
-# retrieveLevelAsTimeSeries
->>>>>>> bdd926ad
