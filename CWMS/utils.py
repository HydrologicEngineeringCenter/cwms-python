--- conflicted
+++ resolved
@@ -25,7 +25,7 @@
 
     response = self.get_session().get(endpoint, params=payload, headers=headerList)
 
-<<<<<<< HEAD
+
     response = self.get_session().get(endpoint, params=payload, headers=headerList, verify=False)
     raise_for_status(response)
     return output_type(response, return_type, dict_key)
@@ -38,16 +38,16 @@
         raise ServerError(response)
     elif response.status_code >= 400:
         raise ClientError(response)
-=======
-    if response.status_code > 200:
 
-        raise Exception(
-            f'Error Code: {response.status_code} \n Bad Request for URL: {response.url} \n response.text'
-        )
+    #if response.status_code > 200:
+
+     #   raise Exception(
+     #       f'Error Code: {response.status_code} \n Bad Request for URL: {response.url} \n response.text'
+     #   )
 
     return response.json()
 
->>>>>>> bdd926ad
+
 
 def return_df(dict, dict_key):
     """Convert output to correct format requested by user
