#  Copyright (c) 2024
#  United States Army Corps of Engineers - Hydrologic Engineering Center (USACE/HEC)
#  All Rights Reserved.  USACE PROPRIETARY/CONFIDENTIAL.
#  Source may not be released without written approval from HEC


HEADER_JSON_V1 = "application/json"
HEADER_JSON_V2 = "application/json;version=2"

OFFICE_PARAM = "office"
TEMPLATE_ID_MASK_PARAM = "template-id-mask"
FAIL_IF_EXISTS = "fail-if-exists"
UNIT = "unit"
DATUM = "datum"
BEGIN = "begin"
END = "end"
PAGE_SIZE = "page-size"
PAGE = "page"
NAME = "name"
TIMEZONE = "timezone"
EFFECTIVE_DATE = "effective-date"
CASCADE_DELETE = "cascade-delete"
<<<<<<< HEAD
MODE = "mode"
MIN_ATTRIBUTE = "min-attribute"
MAX_ATTRIBUTE = "max-attribute"
=======
MIN_ATTRIBUTE = "min-attribute"
MAX_ATTRIBUTE = "max-attribute"
BINARY_TYPE_MASK = "binary-type-mask"
REPLACE_ALL = "replace-all"
>>>>>>> 12404170
<|MERGE_RESOLUTION|>--- conflicted
+++ resolved
@@ -20,13 +20,8 @@
 TIMEZONE = "timezone"
 EFFECTIVE_DATE = "effective-date"
 CASCADE_DELETE = "cascade-delete"
-<<<<<<< HEAD
 MODE = "mode"
 MIN_ATTRIBUTE = "min-attribute"
 MAX_ATTRIBUTE = "max-attribute"
-=======
-MIN_ATTRIBUTE = "min-attribute"
-MAX_ATTRIBUTE = "max-attribute"
 BINARY_TYPE_MASK = "binary-type-mask"
-REPLACE_ALL = "replace-all"
->>>>>>> 12404170
+REPLACE_ALL = "replace-all"