--- conflicted
+++ resolved
@@ -127,16 +127,6 @@
             end = end.strftime('%Y-%m-%dT%H:%M:%S')
 
         params = {
-<<<<<<< HEAD
-            OFFICE_PARAM: p_office_id,
-            "name": p_tsId,
-            UNIT: p_unit,
-            DATUM: p_datum,
-            BEGIN: p_start_date,
-            END: p_end_date,
-            "timezone" : p_timezone,
-            PAGE_SIZE : p_page_size
-=======
             OFFICE_PARAM: office_id,
             "name": tsId,
             "unit": unit,
@@ -145,7 +135,6 @@
             "end": end,
             "timezone": timezone,
             "page-size": page_size,
->>>>>>> bdd926ad
         }
 
         headerList = {"Accept": HEADER_JSON_V2}
